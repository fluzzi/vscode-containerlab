--- conflicted
+++ resolved
@@ -507,25 +507,6 @@
           iconDark = this.getResourceUri(IntfStateIcons.DARK);
         }
 
-<<<<<<< HEAD
-      // Determine the proper icons based on the interface state.
-      let context = "containerlabInterface";
-      let iconLight: vscode.Uri;
-      let iconDark: vscode.Uri;
-
-      if (intf.state === "up") {
-        context = "containerlabInterfaceUp";
-        iconLight = this.getResourceUri(IntfStateIcons.UP);
-        iconDark = this.getResourceUri(IntfStateIcons.UP);
-      } else if (intf.state === "down") {
-        context = "containerlabInterfaceDown";
-        iconLight = this.getResourceUri(IntfStateIcons.DOWN);
-        iconDark = this.getResourceUri(IntfStateIcons.DOWN);
-      } else {
-        iconLight = this.getResourceUri(IntfStateIcons.LIGHT);
-        iconDark = this.getResourceUri(IntfStateIcons.DARK);
-      }
-=======
         const node = new ClabInterfaceTreeNode(
           label,
           vscode.TreeItemCollapsibleState.None,
@@ -540,7 +521,6 @@
           intf.state,  // Store raw state value
           contextValue
         );
->>>>>>> 8d403307
 
         node.tooltip = tooltip.join("\n");
         node.description = description;
